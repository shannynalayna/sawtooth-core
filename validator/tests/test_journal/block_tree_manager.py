--- conflicted
+++ resolved
@@ -112,12 +112,9 @@
 
         identity_private_key = context.new_random_private_key()
         self.identity_signer = crypto_factory.new_signer(identity_private_key)
-<<<<<<< HEAD
         self.identity_public_key =\
             self.identity_signer.get_public_key().as_hex()
 
-=======
->>>>>>> 9776cc1a
         chain_head = None
         if with_genesis:
             self.genesis_block = self.generate_genesis_block()
